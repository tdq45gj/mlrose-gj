--- conflicted
+++ resolved
@@ -308,18 +308,11 @@
         """
         self.distances = distances
 
-<<<<<<< HEAD
         if not np.array_equal(self.distances,
                               np.rot90(np.fliplr(self.distances))):
             raise Exception("""The distances matrix must be symmetric
             about the main diag.""")
 
-=======
-        if not np.array_equal(self.distances, \
-                              np.rot90(np.fliplr(self.distances))):
-            raise Exception('The distances matrix must be symmetric about the main diag.')
-        
->>>>>>> e3ee532a
         if not np.all(np.diag(self.distances) == 0):
             raise Exception("""The main diag. of the distances matrix
             should be all 0s.""")
@@ -402,16 +395,10 @@
         """Initialize MaxKColor object.
 
         Args:
-<<<<<<< HEAD
         edges: array. 0-1 array indicating whether or not each pair
         of nodes is connected.
         Array should be symmetric and with 0 diagonal.
 
-=======
-        edges: array. 0-1 array indicating whether or not each pair of nodes 
-        is connected. Array should be symmetric and with 0 diagonal.
-        
->>>>>>> e3ee532a
         Returns:
         None
         """
