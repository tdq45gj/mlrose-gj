--- conflicted
+++ resolved
@@ -309,17 +309,13 @@
         None
         """
         self.distances = distances
-<<<<<<< HEAD
-
-=======
-        
+
         if not np.array_equal(self.distances, np.rot90(np.fliplr(self.distances))):
             raise Exception('The distances matrix must be symmetric about the main diag.')
         
         if not np.all(np.diag(self.distances) == 0):
             raise Exception('The main diag. of the distances matrix should be all 0s.')
-    
->>>>>>> f8185aa7
+
     def evaluate(self, state):
         """Evaluate the fitness of a state
 
@@ -390,9 +386,7 @@
 
         return fitness
 
-<<<<<<< HEAD
-
-=======
+
 class MaxKColor:
     """Fitness function for max-k color optimization problem."""
     
@@ -433,8 +427,8 @@
                     fitness += 1
 
         return fitness
-    
->>>>>>> f8185aa7
+
+
 class CustomFitness:
     """Class for generating your own fitness function."""
 
